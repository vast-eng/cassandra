--- conflicted
+++ resolved
@@ -19,13 +19,10 @@
 
 import java.nio.ByteBuffer;
 import java.util.*;
-<<<<<<< HEAD
 import java.util.concurrent.ConcurrentMap;
 import java.util.concurrent.ConcurrentHashMap;
-=======
 import java.util.concurrent.TimeUnit;
 import java.util.concurrent.atomic.AtomicLong;
->>>>>>> 19c6cc19
 
 import com.google.common.annotations.VisibleForTesting;
 import com.google.common.primitives.Ints;
@@ -47,12 +44,9 @@
 import org.apache.cassandra.metrics.CqlStatementMetrics;
 import org.apache.cassandra.service.ClientState;
 import org.apache.cassandra.service.QueryState;
-<<<<<<< HEAD
 import org.apache.cassandra.service.pager.QueryPager;
 import org.apache.cassandra.service.pager.QueryPagers;
-=======
 import org.apache.cassandra.service.StorageService;
->>>>>>> 19c6cc19
 import org.apache.cassandra.thrift.ThriftClientState;
 import org.apache.cassandra.tracing.Tracing;
 import org.apache.cassandra.transport.messages.ResultMessage;
@@ -91,13 +85,13 @@
     private static final ConcurrentLinkedHashMap<MD5Digest, ParsedStatement.Prepared> preparedStatements;
     private static final ConcurrentLinkedHashMap<Integer, CQLStatement> thriftPreparedStatements;
 
-<<<<<<< HEAD
     // A map for prepared statements used internally (which we don't want to mix with user statement, in particular we don't
     // bother with expiration on those.
     private static final ConcurrentMap<String, ParsedStatement.Prepared> internalStatements = new ConcurrentHashMap<>();
 
     @VisibleForTesting
     public static final CqlStatementMetrics metrics = new CqlStatementMetrics();
+    private static AtomicLong evictionCount = new AtomicLong(0);
 
     static
     {
@@ -110,6 +104,8 @@
                                  public void onEviction(MD5Digest md5Digest, ParsedStatement.Prepared prepared)
                                  {
                                      metrics.activePreparedStatements.dec();
+                                     metrics.evictedPreparedStatements.inc();
+                                     evictionCount.incrementAndGet();
                                  }
                              }).build();
 
@@ -122,10 +118,22 @@
                                        public void onEviction(Integer integer, CQLStatement cqlStatement)
                                        {
                                            metrics.activePreparedStatements.dec();
+                                           metrics.evictedPreparedStatements.inc();
+                                           evictionCount.incrementAndGet();
                                        }
                                    })
                                    .build();
 
+        StorageService.scheduledTasks.scheduleAtFixedRate(new Runnable() {
+            @Override
+            public void run() {
+                long count = evictionCount.getAndSet(0);
+                if (count > 0)
+                {
+                    logger.info("{} prepared statements discarded in the last minute because cache limit reached (cache limit = {} bytes)", count, MAX_CACHE_PREPARED_MEMORY);
+                }
+            }
+        }, 1, 1, TimeUnit.MINUTES);
     }
 
     // Work aound initialization dependency
@@ -136,43 +144,6 @@
         private final QueryState queryState;
 
         InternalStateInstance()
-=======
-    public static final CqlStatementMetrics metrics = new CqlStatementMetrics();
-    private static AtomicLong evictionCount = new AtomicLong(0);
-
-    static
-    {
-        if (MemoryMeter.isInitialized())
-        {
-            preparedStatements = new ConcurrentLinkedHashMap.Builder<MD5Digest, CQLStatement>()
-                                 .maximumWeightedCapacity(MAX_CACHE_PREPARED_MEMORY)
-                                 .weigher(cqlMemoryUsageWeigher)
-                                 .listener(new EvictionListener<MD5Digest, CQLStatement>()
-                                  {
-                                      @Override
-                                      public void onEviction(MD5Digest md5Digest, CQLStatement prepared)
-                                      {
-                                          metrics.activePreparedStatements.dec();
-                                          metrics.evictedPreparedStatements.inc();
-                                          evictionCount.incrementAndGet();
-                                      }
-                                  }).build();
-            thriftPreparedStatements = new ConcurrentLinkedHashMap.Builder<Integer, CQLStatement>()
-                                       .maximumWeightedCapacity(MAX_CACHE_PREPARED_MEMORY)
-                                       .weigher(thriftMemoryUsageWeigher)
-                                       .listener(new EvictionListener<Integer, CQLStatement>()
-                                        {
-                                            @Override
-                                            public void onEviction(Integer i, CQLStatement prepared)
-                                            {
-                                                metrics.activePreparedStatements.dec();
-                                                metrics.evictedPreparedStatements.inc();
-                                                evictionCount.incrementAndGet();
-                                            }
-                                        }).build();
-        }
-        else
->>>>>>> 19c6cc19
         {
             ClientState state = ClientState.forInternalCalls();
             try
@@ -185,17 +156,6 @@
             }
             this.queryState = new QueryState(state);
         }
-
-        StorageService.scheduledTasks.scheduleAtFixedRate(new Runnable() {
-            @Override
-            public void run() {
-                long count = evictionCount.getAndSet(0);
-                if (count > 0)
-                {
-                    logger.info("{} prepared statements discarded in the last minute because cache limit reached (cache limit = {} bytes)", count, MAX_CACHE_PREPARED_MEMORY);
-                }
-            }
-        }, 1, 1, TimeUnit.MINUTES);
     }
 
     private static QueryState internalQueryState()
@@ -453,48 +413,24 @@
             throw new InvalidRequestException(String.format("Prepared statement of size %d bytes is larger than allowed maximum of %d bytes.",
                                                             statementSize,
                                                             MAX_CACHE_PREPARED_MEMORY));
-        try
-        {
-<<<<<<< HEAD
-            if (forThrift)
-            {
-                int statementId = toHash.hashCode();
-                thriftPreparedStatements.put(statementId, prepared.statement);
-                logger.trace("Stored prepared statement #{} with {} bind markers",
-                        statementId,
-                        prepared.statement.getBoundTerms());
-                return ResultMessage.Prepared.forThrift(statementId, prepared.boundNames);
-            } else
-            {
-                MD5Digest statementId = MD5Digest.compute(toHash);
-                preparedStatements.put(statementId, prepared);
-                logger.trace("Stored prepared statement #{} with {} bind markers",
-                        statementId,
-                        prepared.statement.getBoundTerms());
-                return new ResultMessage.Prepared(statementId, prepared);
-            }
-        } finally
-        {
-            metrics.activePreparedStatements.inc();
-=======
+        if (forThrift)
+        {
             int statementId = toHash.hashCode();
             thriftPreparedStatements.put(statementId, prepared.statement);
             metrics.activePreparedStatements.inc();
-            logger.trace(String.format("Stored prepared statement #%d with %d bind markers",
-                                       statementId,
-                                       prepared.statement.getBoundTerms()));
+            logger.trace("Stored prepared statement #{} with {} bind markers",
+                    statementId,
+                    prepared.statement.getBoundTerms());
             return ResultMessage.Prepared.forThrift(statementId, prepared.boundNames);
-        }
-        else
+        } else
         {
             MD5Digest statementId = MD5Digest.compute(toHash);
-            preparedStatements.put(statementId, prepared.statement);
+            preparedStatements.put(statementId, prepared);
             metrics.activePreparedStatements.inc();
-            logger.trace(String.format("Stored prepared statement %s with %d bind markers",
-                                       statementId,
-                                       prepared.statement.getBoundTerms()));
+            logger.trace("Stored prepared statement #{} with {} bind markers",
+                    statementId,
+                    prepared.statement.getBoundTerms());
             return new ResultMessage.Prepared(statementId, prepared);
->>>>>>> 19c6cc19
         }
     }
 
