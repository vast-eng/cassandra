--- conflicted
+++ resolved
@@ -25,19 +25,8 @@
 import java.util.*;
 import java.util.concurrent.ConcurrentMap;
 
-<<<<<<< HEAD
-import org.apache.cassandra.db.ColumnFamilyStore;
-import org.apache.cassandra.db.Table;
-import org.apache.cassandra.gms.Gossiper;
-import org.apache.cassandra.io.sstable.SSTableReader;
-import org.apache.cassandra.net.Message;
-import org.apache.cassandra.net.OutboundTcpConnection;
-import org.apache.cassandra.utils.Pair;
-
-=======
 import org.apache.cassandra.config.DatabaseDescriptor;
 import org.apache.cassandra.net.MessagingService;
->>>>>>> 3ee8682e
 import org.cliffc.high_scale_lib.NonBlockingHashMap;
 import org.cliffc.high_scale_lib.NonBlockingHashSet;
 import org.slf4j.Logger;
@@ -62,10 +51,7 @@
     private final List<SSTableReader> readers = new ArrayList<SSTableReader>();
     private PendingFile current;
     private Socket socket;
-<<<<<<< HEAD
-=======
     private volatile int retries;
->>>>>>> 3ee8682e
 
     private StreamInSession(Pair<InetAddress, Long> context, IStreamCallback callback)
     {
@@ -145,10 +131,6 @@
             return;
         }
         StreamReply reply = new StreamReply(remoteFile.getFilename(), getSessionId(), StreamReply.Status.FILE_RETRY);
-<<<<<<< HEAD
-        logger.info("Streaming of file {} from {} failed: requesting a retry.", remoteFile, this);
-        sendMessage(reply.getMessage(Gossiper.instance.getVersion(getHost())));
-=======
         logger.info("Streaming of file {} for {} failed: requesting a retry.", remoteFile, this);
         sendMessage(reply.getMessage(Gossiper.instance.getVersion(getHost())));
     }
@@ -156,14 +138,7 @@
     public void sendMessage(Message message) throws IOException
     {
         OutboundTcpConnection.write(message, String.valueOf(getSessionId()), new DataOutputStream(socket.getOutputStream()));
->>>>>>> 3ee8682e
-    }
-
-    public void sendMessage(Message message) throws IOException
-    {
-        OutboundTcpConnection.write(message, String.valueOf(getSessionId()), new DataOutputStream(socket.getOutputStream()));
-    }
-
+    }
 
     public void closeIfFinished() throws IOException
     {
