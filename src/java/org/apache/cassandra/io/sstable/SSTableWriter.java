--- conflicted
+++ resolved
@@ -246,25 +246,22 @@
     public static class Builder implements ICompactionInfo
     {
         private final Descriptor desc;
-<<<<<<< HEAD
-        public final ColumnFamilyStore cfs;
-        private final RowIndexer indexer;
-=======
+        private final OperationType type;
         private final ColumnFamilyStore cfs;
-        private BufferedRandomAccessFile dfile;
->>>>>>> 7bc35b88
+        private RowIndexer indexer;
 
         public Builder(Descriptor desc, OperationType type)
         {
             this.desc = desc;
+            this.type = type;
             cfs = Table.open(desc.ksname).getColumnFamilyStore(desc.cfname);
         }
 
         // lazy-initialize the file to avoid opening it until it's actually executing on the CompactionManager,
         // since the 8MB buffers can use up heap quickly
-        private void maybeOpenFile()
-        {
-            if (dfile != null)
+        private void maybeOpenIndexer()
+        {
+            if (indexer != null)
                 return;
             try
             {
@@ -283,7 +280,7 @@
         {
             if (cfs.isInvalid())
                 return null;
-            maybeOpenFile();
+            maybeOpenIndexer();
 
             File ifile = new File(desc.filenameFor(SSTable.COMPONENT_INDEX));
             File ffile = new File(desc.filenameFor(SSTable.COMPONENT_FILTER));
@@ -301,8 +298,10 @@
 
         public long getTotalBytes()
         {
+            maybeOpenIndexer();
             try
             {
+                // (length is still valid post-close)
                 return indexer.dfile.length();
             }
             catch (IOException e)
@@ -313,6 +312,8 @@
 
         public long getBytesComplete()
         {
+            maybeOpenIndexer();
+            // (getFilePointer is still valid post-close)
             return indexer.dfile.getFilePointer();
         }
 
@@ -380,22 +381,12 @@
 
         protected long doIndexing() throws IOException
         {
-<<<<<<< HEAD
             EstimatedHistogram rowSizes = SSTable.defaultRowHistogram();
             EstimatedHistogram columnCounts = SSTable.defaultColumnHistogram();
             long rows = 0;
             DecoratedKey key;
             long rowPosition = 0;
             while (rowPosition < dfile.length())
-=======
-            maybeOpenFile();
-            try
-            {
-                // (length is still valid post-close)
-                return dfile.length();
-            }
-            catch (IOException e)
->>>>>>> 7bc35b88
             {
                 // read key
                 key = SSTableReader.decodeKey(StorageService.getPartitioner(), desc, ByteBufferUtil.readWithShortLength(dfile));
@@ -435,13 +426,7 @@
     {
         CommutativeRowIndexer(Descriptor desc, CFMetaData metadata) throws IOException
         {
-<<<<<<< HEAD
             super(desc, new BufferedRandomAccessFile(new File(desc.filenameFor(SSTable.COMPONENT_DATA)), "rw", 8 * 1024 * 1024, true), metadata);
-=======
-            maybeOpenFile();
-            // (getFilePointer is still valid post-close)
-            return dfile.getFilePointer();
->>>>>>> 7bc35b88
         }
 
         @Override
