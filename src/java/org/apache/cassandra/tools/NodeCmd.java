--- conflicted
+++ resolved
@@ -216,23 +216,11 @@
      * @param outs
      *            the stream to write to
      */
-    public void printRing(PrintStream outs)
+    public void printRing(PrintStream outs, String keyspace)
     {
         Map<String, String> endpointsToTokens = ImmutableBiMap.copyOf(probe.getTokenToEndpointMap()).inverse();
         String format = "%-16s%-12s%-7s%-8s%-16s%-20s%-44s%n";
 
-<<<<<<< HEAD
-        String format = "%-16s%-12s%-12s%-8s%-44s%n";
-        outs.printf(format, "Address", "DC", "Rack", "Owns", "Token");
-
-        // Calculate per-token ownership of the ring
-        Map<String, Float> ownerships= probe.getOwnership();
-
-        // show pre-wrap token twice so you can always read a node's range as
-        // (previous line token, current line token]
-        if (sortedTokens.size() > 1)
-            outs.printf(format, "", "", "", "", sortedTokens.get(sortedTokens.size() - 1));
-=======
         // Calculate per-token ownership of the ring
         Map<InetAddress, Float> ownerships;
         boolean keyspaceSelected;
@@ -295,7 +283,6 @@
             outs.print("Replicas: " + (int) totalReplicas + "\n\n");
 
         outs.printf(format, "Address", "Rack", "Status", "State", "Load", "Owns", "Token");
->>>>>>> 8c198571
 
         if (filteredOwnerships.size() > 1)
             outs.printf(format, "", "", "", "", "", "", lastToken);
@@ -315,11 +302,7 @@
             {
                 rack = "Unknown";
             }
-<<<<<<< HEAD
-
-            String owns = new DecimalFormat("##0.00%").format(ownerships.get(token) == null ? 0.0F : ownerships.get(token));
-            outs.printf(format, primaryEndpoint, dataCenter, rack, owns, token);
-=======
+
             String status = liveNodes.contains(endpoint)
                     ? "Up"
                     : deadNodes.contains(endpoint)
@@ -340,7 +323,6 @@
                     : "?";
             String owns = new DecimalFormat("##0.00%").format(entry.getValue());
             outs.printf(format, entry.getKey(), rack, status, state, load, owns, token);
->>>>>>> 8c198571
         }
         outs.println();
     }
@@ -356,7 +338,7 @@
         String fmt;
 
         // Calculate per-token ownership of the ring
-        Map<String, Float> ownerships;
+        Map<InetAddress, Float> ownerships;
         try
         {
             ownerships = probe.effectiveOwnership(keyspace);
@@ -863,7 +845,7 @@
 
             switch (command)
             {
-                case RING            : nodeCmd.printRing(System.out); break;
+                case RING            : nodeCmd.printRing(System.out, arguments[0]); break;
                 case INFO            : nodeCmd.printInfo(System.out, cmd); break;
                 case CFSTATS         : nodeCmd.printColumnFamilyStats(System.out); break;
                 case TPSTATS         : nodeCmd.printThreadPoolStats(System.out); break;
