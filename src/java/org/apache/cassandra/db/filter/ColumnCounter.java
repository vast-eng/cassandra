/*
 *
 * Licensed to the Apache Software Foundation (ASF) under one
 * or more contributor license agreements.  See the NOTICE file
 * distributed with this work for additional information
 * regarding copyright ownership.  The ASF licenses this file
 * to you under the Apache License, Version 2.0 (the
 * "License"); you may not use this file except in compliance
 * with the License.  You may obtain a copy of the License at
 *
 *   http://www.apache.org/licenses/LICENSE-2.0
 *
 * Unless required by applicable law or agreed to in writing,
 * software distributed under the License is distributed on an
 * "AS IS" BASIS, WITHOUT WARRANTIES OR CONDITIONS OF ANY
 * KIND, either express or implied.  See the License for the
 * specific language governing permissions and limitations
 * under the License.
 *
 */
package org.apache.cassandra.db.filter;

import org.apache.cassandra.db.Cell;
import org.apache.cassandra.db.composites.CellName;
import org.apache.cassandra.db.composites.CellNameType;
import org.apache.cassandra.db.ColumnFamily;
import org.apache.cassandra.db.DeletionInfo;

public class ColumnCounter
{
    protected int live;
    protected int tombstones;
    protected final long timestamp;

    public ColumnCounter(long timestamp)
    {
        this.timestamp = timestamp;
    }

    public void count(Cell cell, DeletionInfo.InOrderTester tester)
    {
<<<<<<< HEAD
        if (!isLive(cell, tester, timestamp))
            ignored++;
        else
            live++;
    }

    protected static boolean isLive(Cell cell, DeletionInfo.InOrderTester tester, long timestamp)
    {
        return cell.isLive(timestamp) && !tester.isDeleted(cell);
=======
        // The cell is shadowed by a higher-level deletion, and won't be retained.
        // For the purposes of this counter, we don't care if it's a tombstone or not.
        if (tester.isDeleted(column))
            return;

        if (column.isLive(timestamp))
            live++;
        else
            tombstones++;
>>>>>>> bed42c21
    }

    public int live()
    {
        return live;
    }

    public int tombstones()
    {
        return tombstones;
    }

    public ColumnCounter countAll(ColumnFamily container)
    {
        if (container == null)
            return this;

        DeletionInfo.InOrderTester tester = container.inOrderDeletionTester();
        for (Cell c : container)
            count(c, tester);
        return this;
    }

    public static class GroupByPrefix extends ColumnCounter
    {
        private final CellNameType type;
        private final int toGroup;
        private CellName previous;

        /**
         * A column counter that count only 1 for all the columns sharing a
         * given prefix of the key.
         *
         * @param type the type of the column name. This can be null if {@code
         *             toGroup} is 0, otherwise it should be a composite.
         * @param toGroup the number of composite components on which to group
         *                column. If 0, all columns are grouped, otherwise we group
         *                those for which the {@code toGroup} first component are equals.
         */
        public GroupByPrefix(long timestamp, CellNameType type, int toGroup)
        {
            super(timestamp);
            this.type = type;
            this.toGroup = toGroup;

            assert toGroup == 0 || type != null;
        }

        public void count(Cell cell, DeletionInfo.InOrderTester tester)
        {
<<<<<<< HEAD
            if (!isLive(cell, tester, timestamp))
=======
            if (tester.isDeleted(column))
                return;

            if (!column.isLive(timestamp))
>>>>>>> bed42c21
            {
                tombstones++;
                return;
            }

            if (toGroup == 0)
            {
                live = 1;
                return;
            }

            CellName current = cell.name();
            assert current.size() >= toGroup;

<<<<<<< HEAD
            if (previous != null)
            {
                boolean isSameGroup = previous.isStatic() == current.isStatic();
=======
            if (previous == null)
            {
                // Only the first group can be static
                previousGroupIsStatic = CompositeType.isStaticName(column.name());
            }
            else
            {
                boolean isSameGroup = previousGroupIsStatic == CompositeType.isStaticName(column.name());
>>>>>>> bed42c21
                if (isSameGroup)
                {
                    for (int i = 0; i < toGroup; i++)
                    {
                        if (type.subtype(i).compare(previous.get(i), current.get(i)) != 0)
                        {
                            isSameGroup = false;
                            break;
                        }
                    }
                }

                if (isSameGroup)
                    return;

                // We want to count the static group as 1 (CQL) row only if it's the only
                // group in the partition. So, since we have already counted it at this point,
                // just don't count the 2nd group if there is one and the first one was static
                if (previous.isStatic())
                {
                    previous = current;
                    return;
                }
            }

            live++;
            previous = current;
        }
    }
}<|MERGE_RESOLUTION|>--- conflicted
+++ resolved
@@ -39,27 +39,15 @@
 
     public void count(Cell cell, DeletionInfo.InOrderTester tester)
     {
-<<<<<<< HEAD
-        if (!isLive(cell, tester, timestamp))
-            ignored++;
-        else
-            live++;
-    }
-
-    protected static boolean isLive(Cell cell, DeletionInfo.InOrderTester tester, long timestamp)
-    {
-        return cell.isLive(timestamp) && !tester.isDeleted(cell);
-=======
         // The cell is shadowed by a higher-level deletion, and won't be retained.
         // For the purposes of this counter, we don't care if it's a tombstone or not.
-        if (tester.isDeleted(column))
+        if (tester.isDeleted(cell))
             return;
 
-        if (column.isLive(timestamp))
+        if (cell.isLive(timestamp))
             live++;
         else
             tombstones++;
->>>>>>> bed42c21
     }
 
     public int live()
@@ -110,14 +98,10 @@
 
         public void count(Cell cell, DeletionInfo.InOrderTester tester)
         {
-<<<<<<< HEAD
-            if (!isLive(cell, tester, timestamp))
-=======
-            if (tester.isDeleted(column))
+            if (tester.isDeleted(cell))
                 return;
 
-            if (!column.isLive(timestamp))
->>>>>>> bed42c21
+            if (!cell.isLive(timestamp))
             {
                 tombstones++;
                 return;
@@ -132,20 +116,9 @@
             CellName current = cell.name();
             assert current.size() >= toGroup;
 
-<<<<<<< HEAD
             if (previous != null)
             {
                 boolean isSameGroup = previous.isStatic() == current.isStatic();
-=======
-            if (previous == null)
-            {
-                // Only the first group can be static
-                previousGroupIsStatic = CompositeType.isStaticName(column.name());
-            }
-            else
-            {
-                boolean isSameGroup = previousGroupIsStatic == CompositeType.isStaticName(column.name());
->>>>>>> bed42c21
                 if (isSameGroup)
                 {
                     for (int i = 0; i < toGroup; i++)
